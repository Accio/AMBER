--- conflicted
+++ resolved
@@ -364,13 +364,8 @@
     child_batch_size = 500*num_gpus
     manager = GeneralManager(
         train_data=train_data,
-<<<<<<< HEAD
         validation_data=unpack_data(val_data, unroll_generator=True),
-        epochs=50,
-=======
-        validation_data=val_data,
         epochs=10,
->>>>>>> 8a654023
         child_batchsize=child_batch_size,
         reward_fn=reward_fn,
         model_fn=mb,
@@ -380,11 +375,7 @@
         verbose=verbose,
         save_full_model=True,
         model_space=model_space,
-<<<<<<< HEAD
-        fit_kwargs={'workers': 8, 'max_queue_size': 100, 'use_multiprocessing':True}
-=======
-        fit_kwargs={'steps_per_epoch': 15} #, 'workers':8, 'max_queue_size':100}
->>>>>>> 8a654023
+        fit_kwargs={'steps_per_epoch': 15} #, 'workers':8, 'max_queue_size':100, 'use_multiprocessing': True}
     )
     return manager
 
@@ -522,46 +513,33 @@
             d = {
                         'example_file': configs[k][x + "_file"],
                         'reference_sequence': arg.genome_file,
-<<<<<<< HEAD
-                        'batch_size': 500,
+                        'batch_size': 500 if arg.parallel else (500 * len(gpus))
                         'seed': cur_seed,
-                        'shuffle': True,
+                        'shuffle': (x == "train"),
                         'n_examples': n,
                         'pad': 400
                     }
-            if x == "train" and arg.parallel is True:
-                configs[k][x] = BatchedBioIntervalSequence
-                configs[k]['train_data_kwargs'] = d
-                configs[k]['resample'] = True
+            #if x == "train" and arg.parallel is True:
+            #    configs[k][x] = BatchedBioIntervalSequence
+            #    configs[k]['train_data_kwargs'] = d
+            #    configs[k]['resample'] = True
+            #else:
+            #    configs[k]["resample"] = (x == "train")
+            #    configs[k][x] = BatchedBioIntervalSequence(**d)
+            if arg.parallel is True:
+                configs[k][x] = BatchedBioIntervalSequenceGenerator if x == 'train' else BatchedBioIntervalSequence
+                configs[k][x + '_data_kwargs'] = d
             else:
-                configs[k]["resample"] = (x == "train")
-                configs[k][x] = BatchedBioIntervalSequence(**d)
-=======
-                        'batch_size': 500 if arg.parallel else 500*len(gpus),
-                        'seed': cur_seed,
-                        'shuffle': x=='train',
-                        'n_examples': n,
-                        'pad': 400
-                    }
-            if arg.parallel is True:
-                configs[k][x] = BatchedBioIntervalSequenceGenerator if x=='train' else BatchedBioIntervalSequence
-                configs[k]['%s_data_kwargs'%x] = d
-            else:
-                configs[k][x] = BatchedBioIntervalSequenceGenerator(**d) if x=='train' else BatchedBioIntervalSequence(**d)
->>>>>>> 8a654023
+                configs[k][x] = BatchedBioIntervalSequenceGenerator(**d) if x == 'train' else BatchedBioIntervalSequence(**d)
 
         # Build covariates and manager.
         configs[k]["dfeatures"] = np.array(
             [configs[k][x] for x in dfeature_names]) # TODO: Make cols dynamic.
 
-<<<<<<< HEAD
-        tmp = dict() if arg.parallel is False else dict(train_data_kwargs=configs[k]['train_data_kwargs'])
-=======
         tmp = dict() if arg.parallel is False else dict(
                 train_data_kwargs=configs[k]['train_data_kwargs'],
                 validate_data_kwargs=configs[k]["validate_data_kwargs"]
                 )
->>>>>>> 8a654023
         configs[k]["manager"] = manager_getter(
             devices=[gpus_[i]],
             train_data=configs[k]["train"],
@@ -585,11 +563,7 @@
                manager=[configs[k]["manager"] for k in config_keys],
                logger=logger,
                max_episode=200,
-<<<<<<< HEAD
-               max_step_per_ep=15, 
-=======
-               max_step_per_ep=5, 
->>>>>>> 8a654023
+               max_step_per_ep=5,
                working_dir=wd,
                time_budget="150:00:00",
                with_input_blocks=False,
