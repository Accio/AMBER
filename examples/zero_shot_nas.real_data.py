--- conflicted
+++ resolved
@@ -489,7 +489,6 @@
     manager_getter = get_manager_distributed if arg.parallel else get_manager_common
     config_keys = list()
     for i, k in enumerate(configs.keys()):
-        if i > 3: break
         # Build datasets for train/test/validate splits.
         for x in ["train", "validate"]:
             if x == "train":
@@ -536,14 +535,8 @@
 
     logger = setup_logger(wd, verbose_level=logging.INFO)
 
-<<<<<<< HEAD
-    env = MultiManagerEnvironment(
-        #processes=len(gpus) if arg.parallel else 1,
-        #processes=1,
-=======
     env = ParallelMultiManagerEnvironment(
         processes=len(gpus) if arg.parallel else 1,
->>>>>>> 8e7b5464
         data_descriptive_features=np.stack([configs[k]["dfeatures"] for k in config_keys]),
         controller=controller,
         manager=[configs[k]["manager"] for k in config_keys],
@@ -551,12 +544,8 @@
         max_episode=200,
         max_step_per_ep=15,
         working_dir=wd,
-<<<<<<< HEAD
         time_budget="150:00:00",
         save_controller_every=1,
-=======
-        time_budget="4:00:00",
->>>>>>> 8e7b5464
         with_input_blocks=False,
         with_skip_connection=False,
     )
