#!/usr/bin/env python

"""
Testing for ZeroShotNAS, aka data description driven nas
ZZ
May 14, 2020
"""


import tensorflow as tf
tf.compat.v1.logging.set_verbosity(tf.compat.v1.logging.ERROR)
import numpy as np
import os
import copy
import logging
import pickle
import pandas as pd
import argparse

from amber.modeler import EnasCnnModelBuilder
from amber.architect.controller import ZeroShotController
from amber.architect.model_space import State, ModelSpace
from amber.architect.common_ops import count_model_params, unpack_data

from amber.architect.train_env import MultiManagerEnvironment, ParallelMultiManagerEnvironment
from amber.architect.reward import LossAucReward, LossReward
from amber.plots import plot_controller_hidden_states
from amber.utils import run_from_ipython, get_available_gpus
from amber.utils.logging import setup_logger
from amber.utils.data_parser import get_data_from_simdata

from amber.modeler.modeler import build_sequential_model, KerasModelBuilder
from amber.architect.manager import GeneralManager, DistributedGeneralManager
from amber.architect.model_space import get_layer_shortname

from amber.utils.sequences import EncodedGenome
from amber.utils.sequences import EncodedHDF5Genome
from amber.utils.sampler import BatchedBioIntervalSequence, BatchedBioIntervalSequenceGenerator


def get_controller(model_space, session, data_description_len=3, layer_embedding_sharing=None):
    with tf.device("/cpu:0"):
        controller = ZeroShotController(
            data_description_config={
                "length": data_description_len,
                "hidden_layer": {"units":8, "activation": "relu"},
                "regularizer": {"l1":1e-8 }
                },
            share_embedding=layer_embedding_sharing,
            model_space=model_space,
            session=session,
            with_skip_connection=False,
            skip_weight=None,
            skip_target=0.2,
            lstm_size=64,
            lstm_num_layers=1,
            kl_threshold=0.01,
            train_pi_iter=100,
            optim_algo='adam',
            temperature=2.,
            tanh_constant=1.5,
            buffer_type="MultiManager",
            buffer_size=5,
            batch_size=5,
            use_ppo_loss=True,
            rescale_advantage_by_reward=False
        )
    return controller


def get_model_space_common():

    # Setup and params.
    state_space = ModelSpace()
    default_params = {"kernel_initializer": "glorot_uniform",
                      "activation": "relu"}
    param_list = [
            # Block 1:
            [
                {"filters": 64, "kernel_size": 8},
                {"filters": 64, "kernel_size": 14},
                {"filters": 64, "kernel_size": 20}
            ],
            # Block 2:
            [
                {"filters": 128, "kernel_size": 8},
                {"filters": 128, "kernel_size": 14},
                {"filters": 128, "kernel_size": 20}
            ],
            # Block 3:
            [
                {"filters": 256, "kernel_size": 8},
                {"filters": 256, "kernel_size": 14},
                {"filters": 256, "kernel_size": 20}
            ],
        ]

    # Build state space.
    layer_embedding_sharing = {}
    conv_seen = 0
    for i in range(len(param_list)):
        # Build conv states for this layer.
        conv_states = [State("Identity")]
        for j in range(len(param_list[i])):
            d = copy.deepcopy(default_params)
            for k, v in param_list[i][j].items():
                d[k] = v
            conv_states.append(State('conv1d', name="conv{}".format(conv_seen), **d))
        state_space.add_layer(conv_seen*3, conv_states)
        if i > 0:
            layer_embedding_sharing[conv_seen*3] = 0
        conv_seen += 1

        # Add pooling states.
        if i < len(param_list) - 1:
            pool_states = [State('Identity'),
                           State('maxpool1d', pool_size=4, strides=4),
                           State('avgpool1d', pool_size=4, strides=4)]
            if i > 0:
                layer_embedding_sharing[conv_seen*3-2] = 1
        else:
            pool_states = [
                    State('Flatten'),
                    State('GlobalMaxPool1D'),
                    State('GlobalAvgPool1D')
                ]
        state_space.add_layer(conv_seen*3-2, pool_states)


        # Add dropout
        state_space.add_layer(conv_seen*3-1, [
            State('Identity'),
            State('Dropout', rate=0.1),
            State('Dropout', rate=0.3),
            State('Dropout', rate=0.5)
            ])
        if i > 0:
            layer_embedding_sharing[conv_seen*3-1] = 2

    # Add final classifier layer.
    state_space.add_layer(conv_seen*3, [
            State('Dense', units=30, activation='relu'),
            State('Dense', units=100, activation='relu'),
            State('Identity')
        ])
    return state_space, layer_embedding_sharing


def get_model_space_with_long_model():
    # Allow option for convolution to be smaller but have two layers instead of just 1.

    # Setup and params.
    state_space = ModelSpace()
    default_params = {"kernel_initializer": "glorot_uniform",
                      "activation": "relu"}
    param_list = [
            # Block 1:
            [{"filters": 100, "kernel_size": 8},
             {"filters": 100, "kernel_size": 14},
             {"filters": 100, "kernel_size": 20}],
            # Block 2:
            [{"filters": 200, "kernel_size": 8},
             {"filters": 200, "kernel_size": 14},
             {"filters": 200, "kernel_size": 20}],
            # Block 3:
            [{"filters": 300, "kernel_size": 8},
             {"filters": 300, "kernel_size": 14},
             {"filters": 300, "kernel_size": 20}]
        ]

    # Build state space.
    conv_seen = 0
    for i in range(len(param_list)):
        # Build conv states for this layer.
        conv_states = [State("Identity")]
        second_conv_states = [State("Identity")]
        for j in range(len(param_list[i])):
            d = copy.deepcopy(default_params)
            for k, v in param_list[i][j].items():
                d[k] = v
            conv_states.append(State('conv1d', name="conv{}.1".format(conv_seen), **d))
            d["kernel_size"] = d["kernel_size"] // 2
            conv_states.append(State('conv1d', name="conv{}.1".format(conv_seen), **d))
            second_conv_states.append(State("conv1d", name="conv{}.2".format(conv_seen), **d))
        state_space.add_layer(conv_seen * 3, conv_states)
        state_space.add_layer(conv_seen * 3 + 1, second_conv_states)
        conv_seen += 1

        # Add pooling states.
        if i < len(param_list) - 1:
            pool_states = [State('Identity'),
                           State('maxpool1d', pool_size=4, strides=4),
                           State('avgpool1d', pool_size=4, strides=4)]
        else:
            pool_states = [State('Flatten'),
                           State('GlobalMaxPool1D'),
                           State('GlobalAvgPool1D')]
        state_space.add_layer(conv_seen * 3 - 1, pool_states)

    # Add final classifier layer.
    state_space.add_layer(conv_seen * 2, [
            State('Dense', units=30, activation='relu'),
            State('Dense', units=100, activation='relu'),
            State('Identity')
        ])
    return state_space


def get_model_space_with_dilation():

    # Setup and params.
    state_space = ModelSpace()
    default_params = {"kernel_initializer": "glorot_uniform",
                      "activation": "relu"}
    param_list = [
            # Block 1:
            [{"filters": 100, "kernel_size": 8},
             {"filters": 100, "kernel_size": 14},
             {"filters": 100, "kernel_size": 20},
             {"filters": 100, "kernel_size": 8, "dilation_rate": 2},
             {"filters": 100, "kernel_size": 14, "dilation_rate": 2},
             {"filters": 100, "kernel_size": 20, "dilation_rate": 2}],
            # Block 2:
            [{"filters": 200, "kernel_size": 8},
             {"filters": 200, "kernel_size": 14},
             {"filters": 200, "kernel_size": 20},
             {"filters": 200, "kernel_size": 8, "dilation_rate": 2},
             {"filters": 200, "kernel_size": 14, "dilation_rate": 2},
             {"filters": 200, "kernel_size": 20, "dilation_rate": 2}],
            # Block 3:
            [{"filters": 300, "kernel_size": 8},
             {"filters": 300, "kernel_size": 14},
             {"filters": 300, "kernel_size": 20},
             {"filters": 300, "kernel_size": 8, "dilation_rate": 2},
             {"filters": 300, "kernel_size": 14, "dilation_rate": 2},
             {"filters": 300, "kernel_size": 20, "dilation_rate": 2}],
        ]

    # Build state space.
    conv_seen = 0
    for i in range(len(param_list)):
        # Build conv states for this layer.
        conv_states = [State("Identity")]
        for j in range(len(param_list[i])):
            d = copy.deepcopy(default_params)
            for k, v in param_list[i][j].items():
                d[k] = v
            conv_states.append(State('conv1d', name="conv{}".format(conv_seen), **d))
        state_space.add_layer(conv_seen * 2, conv_states)
        conv_seen += 1

        # Add pooling states.
        if i < len(param_list) - 1:
            pool_states = [State('Identity'),
                           State('maxpool1d', pool_size=4, strides=4),
                           State('avgpool1d', pool_size=4, strides=4)]
        else:
            pool_states = [State('Flatten'),
                           State('GlobalMaxPool1D'),
                           State('GlobalAvgPool1D')]
        state_space.add_layer(conv_seen * 2 - 1, pool_states)

    # Add final classifier layer.
    state_space.add_layer(conv_seen * 2, [
            State('Dense', units=30, activation='relu'),
            State('Dense', units=100, activation='relu'),
            State('Identity')
        ])
    return state_space


def get_model_space_with_long_model_and_dilation():
    # Allow option for convolution to be smaller but have two layers instead of just 1.

    # Setup and params.
    state_space = ModelSpace()
    default_params = {"kernel_initializer": "glorot_uniform",
                      "activation": "relu"}
    param_list = [
            # Block 1:
            [{"filters": 100, "kernel_size": 8},
             {"filters": 100, "kernel_size": 14},
             {"filters": 100, "kernel_size": 20},
             {"filters": 100, "kernel_size": 8, "dilation_rate": 2},
             {"filters": 100, "kernel_size": 14, "dilation_rate": 2},
             {"filters": 100, "kernel_size": 20, "dilation_rate": 2}],
            # Block 2:
            [{"filters": 200, "kernel_size": 8},
             {"filters": 200, "kernel_size": 14},
             {"filters": 200, "kernel_size": 20},
             {"filters": 200, "kernel_size": 8, "dilation_rate": 2},
             {"filters": 200, "kernel_size": 14, "dilation_rate": 2},
             {"filters": 200, "kernel_size": 20, "dilation_rate": 2}],
            # Block 3:
            [{"filters": 300, "kernel_size": 8},
             {"filters": 300, "kernel_size": 14},
             {"filters": 300, "kernel_size": 20},
             {"filters": 300, "kernel_size": 8, "dilation_rate": 2},
             {"filters": 300, "kernel_size": 14, "dilation_rate": 2},
             {"filters": 300, "kernel_size": 20, "dilation_rate": 2}],
        ]

    # Build state space.
    conv_seen = 0
    for i in range(len(param_list)):
        # Build conv states for this layer.
        conv_states = [State("Identity")]
        second_conv_states = [State("Identity")]
        for j in range(len(param_list[i])):
            d = copy.deepcopy(default_params)
            for k, v in param_list[i][j].items():
                d[k] = v
            conv_states.append(State('conv1d', name="conv{}.1".format(conv_seen), **d))
            d["kernel_size"] = d["kernel_size"] // 2
            conv_states.append(State('conv1d', name="conv{}.1".format(conv_seen), **d))
            second_conv_states.append(State("conv1d", name="conv{}.2".format(conv_seen), **d))
        state_space.add_layer(conv_seen * 3, conv_states)
        state_space.add_layer(conv_seen * 3 + 1, second_conv_states)
        conv_seen += 1

        # Add pooling states.
        if i < len(param_list) - 1:
            pool_states = [State('Identity'),
                           State('maxpool1d', pool_size=4, strides=4),
                           State('avgpool1d', pool_size=4, strides=4)]
        else:
            pool_states = [State('Flatten'),
                           State('GlobalMaxPool1D'),
                           State('GlobalAvgPool1D')]
        state_space.add_layer(conv_seen * 3 - 1, pool_states)

    # Add final classifier layer.
    state_space.add_layer(conv_seen * 2, [
            State('Dense', units=30, activation='relu'),
            State('Dense', units=100, activation='relu'),
            State('Identity')
        ])
    return state_space


def get_manager_distributed(train_data, val_data, controller, model_space, wd, data_description, verbose=0,
                            devices=None, train_data_kwargs=None, validate_data_kwargs=None, **kwargs):
    reward_fn = LossAucReward(method='auc')
    input_node = State('input', shape=(1000, 4), name="input", dtype='float32')
    output_node = State('dense', units=1, activation='sigmoid')
    model_compile_dict = {
        'loss': 'binary_crossentropy',
        'optimizer': 'adam',
        'metrics': ['acc']
    }
    mb = KerasModelBuilder(inputs=input_node, outputs=output_node, model_compile_dict=model_compile_dict, model_space=model_space)
    manager = DistributedGeneralManager(
        devices=devices,
        train_data_kwargs=train_data_kwargs,
        train_data=train_data,
        validate_data_kwargs=validate_data_kwargs,
        validation_data=val_data,
        epochs=1000,
        child_batchsize=1000,
        reward_fn=reward_fn,
        model_fn=mb,
        store_fn='model_plot',
        model_compile_dict=model_compile_dict,
        working_dir=wd,
        verbose=verbose,
        save_full_model=True,
        model_space=model_space,
        fit_kwargs={
            'steps_per_epoch': 50,
            'workers': 3, 'max_queue_size': 50,
            'earlystop_patience': 20}
    )
    return manager


def get_manager_common(train_data, val_data, controller, model_space, wd, data_description, verbose=2, n_feats=1, **kwargs):
    input_node = State('input', shape=(1000, 4), name="input", dtype='float32')
    output_node = State('dense', units=n_feats, activation='sigmoid')
    model_compile_dict = {
        'loss': 'binary_crossentropy',
        'optimizer': 'adam',
        'metrics': ['acc']
    }
    session = controller.session

    reward_fn = LossAucReward(method='auc')
    gpus = get_available_gpus()
    num_gpus = len(gpus)
    mb = KerasModelBuilder(inputs=input_node, outputs=output_node, model_compile_dict=model_compile_dict, model_space=model_space, gpus=num_gpus)

    # TODO: batch_size here is not effective because it's been set at generator init
<<<<<<< HEAD
    child_batch_size = 500 * num_gpus
=======
    child_batch_size = 1000*num_gpus
>>>>>>> 327dc173
    manager = GeneralManager(
        train_data=train_data,
        validation_data=val_data,
        epochs=1000,
        child_batchsize=child_batch_size,
        reward_fn=reward_fn,
        model_fn=mb,
        store_fn='model_plot',
        model_compile_dict=model_compile_dict,
        working_dir=wd,
        verbose=verbose,
        save_full_model=True,
        model_space=model_space,
<<<<<<< HEAD
        fit_kwargs={'steps_per_epoch': 15}
=======
        fit_kwargs={
            'steps_per_epoch': 50,
            'workers': 8, 'max_queue_size': 50,
            'earlystop_patience': 20}
>>>>>>> 327dc173
    )
    return manager


def get_samples_controller(dfeatures, controller, model_space, T=100):
    res = []
    for i in range(len(dfeatures)):
        dfeature = dfeatures[[i]]
        prob_arr = [ np.zeros((T, len(model_space[i]))) for i in range(len(model_space)) ]
        for t in range(T):
            a, p = controller.get_action(dfeature)
            for i, p in enumerate(p):
                prob_arr[i][t] = p.flatten()
        res.append(prob_arr)
    return res


def convert_to_dataframe(res, model_space, data_names):
    probs = []
    layer = []
    description = []
    operation = []
    for i in range(len(res)):
        for j in range(len(model_space)):
            for k in range(len(model_space[j])):
                o = get_layer_shortname(model_space[j][k])
                p = res[i][j][:, k]
                # extend the array
                T = p.shape[0]
                probs.extend(p)
                description.extend([data_names[i]]*T)
                layer.extend([j]*T)
                operation.extend([o]*T)
    df = pd.DataFrame({
        'description':description,
        'layer': layer,
        'operation': operation,
        'prob': probs
        })
    return df


def reload_trained_controller(arg):
    wd = arg.wd #wd = "./outputs/zero_shot/"
    model_space = get_model_space_with_long_model_and_dilation()
    try:
        session = tf.Session()
    except AttributeError:
        session = tf.compat.v1.Session()
    controller = get_controller(model_space=model_space, session=session, data_description_len=2)
    controller.load_weights(os.path.join(wd, "controller_weights.h5"))

    dfeatures = np.array([[1,0], [0,1]])  # one-hot encoding
    res = get_samples_controller(dfeatures, controller, model_space, T=1000)
   
    import seaborn as sns
    import matplotlib.pyplot as plt
    df = convert_to_dataframe(res, model_space, data_names=['MYC_known10', 'CTCF_known1'])

    for i in range(len(model_space)):
        sub_df = df.loc[ (df.layer==i) ]
        plt.clf()
        plt.tight_layout()
        ax = sns.boxplot(x="operation", y="prob",
            hue="description", palette=["m", "g"],
            data=sub_df)
        ax.set_xticklabels(ax.get_xticklabels(), rotation=45)
        plt.savefig(os.path.join(wd, "layer_%i.png"%i), bbox_inches="tight")
    return res


def train_nas(arg):
    dfeature_names = list()
    with open(arg.dfeature_name_file, "r") as read_file:
        for line in read_file:
            line = line.strip()
            if line:
                dfeature_names.append(line)
    wd = arg.wd
    verbose = 1
<<<<<<< HEAD
    #model_space = get_model_space_common()
    model_space = get_model_space_with_long_model_and_dilation()
=======
    model_space, layer_embedding_sharing = get_model_space_common()
    print(layer_embedding_sharing)
>>>>>>> 327dc173
    try:
        session = tf.Session()
    except AttributeError:
        session = tf.compat.v1.Session()

    controller = get_controller(
            model_space=model_space,
            session=session,
            data_description_len=len(dfeature_names),
            layer_embedding_sharing=layer_embedding_sharing)
    # Re-load previously saved weights, if specified
    if arg.resume:
        try:
            controller.load_weights(os.path.join(wd, "controller_weights.h5"))
            print("loaded existing weights")
        except Exception as e:
            print("cannot load controller weights because of %s"%e)
    # Load in datasets and configurations for them.
    if arg.config_file.endswith("tsv"):
        sep = "\t"
    else:
        sep = ","
    configs = pd.read_csv(arg.config_file, sep=sep)
    tmp = list(configs.columns) # Because pandas doesn't have infer quotes...
    if any(["\"" in x for x in tmp]):
        configs = pd.read_csv(arg.config_file, sep=sep, quoting=2)
        print("Re-read with quoting")
    configs = configs.to_dict(orient='index')
    # Get available gpus for parsing to DistributedManager
    gpus = get_available_gpus()
    gpus_ = gpus * len(configs)

    # Build genome. This only works under the assumption that all configs use same genome.
    genome = EncodedHDF5Genome(input_path=arg.genome_file, in_memory=False)

    manager_getter = get_manager_distributed if arg.parallel else get_manager_common
    config_keys = list()
    seed_generator = np.random.RandomState(seed=1337)
    for i, k in enumerate(configs.keys()):
        # Build datasets for train/test/validate splits.
        for x in ["train", "validate"]:
            if arg.lockstep_sampling is False and x == "train":
                cur_seed = seed_generator.randint(0, np.iinfo(np.uint32).max)
            else:
                cur_seed = 1337
            if x == "train":
                n = arg.n_train
            elif x == "test":
                n = arg.n_test
            elif x == "validate":
                n = arg.n_validate
            else:
                s = "Unknown mode: {}".format(x)
                raise ValueError(s)
            d = {
                        'example_file': configs[k][x + "_file"],
                        'reference_sequence': arg.genome_file,
<<<<<<< HEAD
                        'batch_size': 500 if arg.parallel else (500 * len(gpus)),
=======
                        'batch_size': 512 if arg.parallel else 512*len(gpus),
>>>>>>> 327dc173
                        'seed': cur_seed,
                        'shuffle': (x == "train"),
                        'n_examples': n,
                        'pad': 400
                    }
            #if x == "train" and arg.parallel is True:
            #    configs[k][x] = BatchedBioIntervalSequence
            #    configs[k]['train_data_kwargs'] = d
            #    configs[k]['resample'] = True
            #else:
            #    configs[k]["resample"] = (x == "train")
            #    configs[k][x] = BatchedBioIntervalSequence(**d)
            if arg.parallel is True:
                configs[k][x] = BatchedBioIntervalSequenceGenerator if x == 'train' else BatchedBioIntervalSequence
                configs[k][x + '_data_kwargs'] = d
            else:
                configs[k][x] = BatchedBioIntervalSequenceGenerator(**d) if x == 'train' else BatchedBioIntervalSequence(**d)

        # Build covariates and manager.
        configs[k]["dfeatures"] = np.array(
            [configs[k][x] for x in dfeature_names]) # TODO: Make cols dynamic.

        tmp = dict() if arg.parallel is False else dict(
                train_data_kwargs=configs[k]['train_data_kwargs'],
                validate_data_kwargs=configs[k]["validate_data_kwargs"]
                )
        configs[k]["manager"] = manager_getter(
            devices=[gpus_[i]],
            train_data=configs[k]["train"],
            val_data=configs[k]["validate"],
            controller=controller,
            model_space=model_space,
            wd=os.path.join(wd, "manager_%s"%k),
            data_description=configs[k]["dfeatures"],
            dag_name="AmberDAG{}".format(k),
            verbose=0 if arg.parallel is True else 2,
            n_feats=configs[k]["n_feats"],
            **tmp
            )
        config_keys.append(k)

    logger = setup_logger(wd, verbose_level=logging.INFO)

    # Setup env kwargs.
    tmp = dict(data_descriptive_features=np.stack([configs[k]["dfeatures"] for k in config_keys]),
               controller=controller,
               manager=[configs[k]["manager"] for k in config_keys],
               logger=logger,
               max_episode=200,
<<<<<<< HEAD
               max_step_per_ep=5,
=======
               max_step_per_ep=3,
>>>>>>> 327dc173
               working_dir=wd,
               time_budget="150:00:00",
               with_input_blocks=False,
               with_skip_connection=False,
               save_controller_every=1
           )

    if arg.parallel is True:
        env = ParallelMultiManagerEnvironment(
                    processes=len(gpus) if arg.parallel else 1,
                    **tmp)
    else:
        env = MultiManagerEnvironment(**tmp)

    try:
        env.train()
    except KeyboardInterrupt:
        print("user interrupted training")
        pass
    controller.save_weights(os.path.join(wd, "controller_weights.h5"))


if __name__ == "__main__":
    if not run_from_ipython():
        parser = argparse.ArgumentParser(description="experimental zero-shot nas")
        parser.add_argument("--analysis", type=str, choices=['train', 'reload'], required=True, help="analysis type")
        parser.add_argument("--wd", type=str, default="./outputs/zero_shot/", help="working dir")
        parser.add_argument("--parallel", default=False, action="store_true", help="Use parallel")
        parser.add_argument("--resume", default=False, action="store_true", help="resume previous run")
        parser.add_argument("--config-file", type=str, required=True, help="Path to the config file to use.")
        parser.add_argument("--genome-file", type=str, required=True, help="Path to genome file to use.")
        parser.add_argument("--dfeature-name-file", type=str, required=True, help="Path to file with dataset feature names listed one per line.")
        parser.add_argument("--n-test", type=int, required=True, help="Number of test examples.")
        parser.add_argument("--n-train", type=int, required=True, help="Number of train examples.")
        parser.add_argument("--n-validate", type=int, required=True, help="Number of validation examples.")
        parser.add_argument("--lockstep-sampling", default=False, action="store_true", help="Ensure same training samples used for all models.")

        arg = parser.parse_args()

        if arg.analysis == "train":
            train_nas(arg)
        elif arg.analysis == "reload":
            reload_trained_controller(arg)
        else:
            raise Exception("Unknown analysis type: %s"% arg.analysis)<|MERGE_RESOLUTION|>--- conflicted
+++ resolved
@@ -389,11 +389,7 @@
     mb = KerasModelBuilder(inputs=input_node, outputs=output_node, model_compile_dict=model_compile_dict, model_space=model_space, gpus=num_gpus)
 
     # TODO: batch_size here is not effective because it's been set at generator init
-<<<<<<< HEAD
     child_batch_size = 500 * num_gpus
-=======
-    child_batch_size = 1000*num_gpus
->>>>>>> 327dc173
     manager = GeneralManager(
         train_data=train_data,
         validation_data=val_data,
@@ -407,14 +403,10 @@
         verbose=verbose,
         save_full_model=True,
         model_space=model_space,
-<<<<<<< HEAD
-        fit_kwargs={'steps_per_epoch': 15}
-=======
         fit_kwargs={
             'steps_per_epoch': 50,
             'workers': 8, 'max_queue_size': 50,
             'earlystop_patience': 20}
->>>>>>> 327dc173
     )
     return manager
 
@@ -495,13 +487,8 @@
                 dfeature_names.append(line)
     wd = arg.wd
     verbose = 1
-<<<<<<< HEAD
-    #model_space = get_model_space_common()
-    model_space = get_model_space_with_long_model_and_dilation()
-=======
     model_space, layer_embedding_sharing = get_model_space_common()
     print(layer_embedding_sharing)
->>>>>>> 327dc173
     try:
         session = tf.Session()
     except AttributeError:
@@ -559,11 +546,7 @@
             d = {
                         'example_file': configs[k][x + "_file"],
                         'reference_sequence': arg.genome_file,
-<<<<<<< HEAD
-                        'batch_size': 500 if arg.parallel else (500 * len(gpus)),
-=======
                         'batch_size': 512 if arg.parallel else 512*len(gpus),
->>>>>>> 327dc173
                         'seed': cur_seed,
                         'shuffle': (x == "train"),
                         'n_examples': n,
@@ -613,11 +596,7 @@
                manager=[configs[k]["manager"] for k in config_keys],
                logger=logger,
                max_episode=200,
-<<<<<<< HEAD
-               max_step_per_ep=5,
-=======
                max_step_per_ep=3,
->>>>>>> 327dc173
                working_dir=wd,
                time_budget="150:00:00",
                with_input_blocks=False,
