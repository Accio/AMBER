--- conflicted
+++ resolved
@@ -53,15 +53,9 @@
             with_skip_connection=False,
             skip_weight=None,
             skip_target=0.2,
-<<<<<<< HEAD
-            lstm_size=64,
-            lstm_num_layers=1,
-            kl_threshold=0.1,
-=======
             lstm_size=128,
             lstm_num_layers=2,
             kl_threshold=0.05,
->>>>>>> d273c95d
             train_pi_iter=100,
             optim_algo='adam',
             temperature=0.5,
