--- conflicted
+++ resolved
@@ -27,13 +27,9 @@
 
 __all__ = [
     'BaseNetworkManager',
-<<<<<<< HEAD
     'NetworkManager',
     'GeneralManager',
     'DistributedGeneralManager'
-=======
-    'GeneralManager'
->>>>>>> d273c95d
 ]
 
 
@@ -198,55 +194,6 @@
                 loss_and_metrics['loss'] = loss
                 if reward_metrics:
                     loss_and_metrics.update(reward_metrics)
-
-<<<<<<< HEAD
-            # train the model using Keras methods
-            print(" Trial %i: Start training model..." % trial)
-            train_x, train_y = unpack_data(self.train_data)
-            hist = model.fit(x=train_x,
-                             y=train_y,
-                             batch_size=self.batchsize if train_y else None,
-                             epochs=self.epochs,
-                             verbose=self.verbose,
-                             #shuffle=True,
-                             validation_data=self.validation_data,
-                             callbacks=[ModelCheckpoint(os.path.join(self.working_dir, 'temp_network.h5'),
-                                                        monitor='val_loss', verbose=self.verbose,
-                                                        save_best_only=True),
-                                        EarlyStopping(monitor='val_loss', patience=self._earlystop_patience, verbose=self.verbose)],
-                             **self.fit_kwargs
-                             )
-            # load best performance epoch in this training session
-            model.load_weights(os.path.join(self.working_dir, 'temp_network.h5'))
-
-            # evaluate the model by `reward_fn`
-            this_reward, loss_and_metrics, reward_metrics = \
-                self.reward_fn(model, (self.validation_data),
-                               session=train_sess,
-                               graph=train_graph)
-            loss = loss_and_metrics.pop(0)
-            loss_and_metrics = {str(self.model_compile_dict['metrics'][i]): loss_and_metrics[i] for i in
-                                range(len(loss_and_metrics))}
-            loss_and_metrics['loss'] = loss
-            if reward_metrics:
-                loss_and_metrics.update(reward_metrics)
-
-            # do any post processing,
-            # e.g. save child net, plot training history, plot scattered prediction.
-            if self.store_fn:
-                val_pred = model.predict(self.validation_data) # TODO: Actually need to debug this still.
-                self.store_fn(
-                    trial=trial,
-                    model=model,
-                    hist=hist,
-                    data=self.validation_data,
-                    pred=val_pred,
-                    loss_and_metrics=loss_and_metrics,
-                    working_dir=self.working_dir,
-                    save_full_model=self.save_full_model,
-                    knowledge_func=self.reward_fn.knowledge_function
-                )
-=======
             else:
                 # train the model using Keras methods
                 if self.verbose:
@@ -295,7 +242,6 @@
                         save_full_model=self.save_full_model,
                         knowledge_func=self.reward_fn.knowledge_function
                     )
->>>>>>> d273c95d
 
         # clean up resources and GPU memory
         del model
@@ -305,13 +251,9 @@
 
 
 class DistributedGeneralManager(GeneralManager):
-<<<<<<< HEAD
-    def __init__(self, devices, train_data_kwargs, validate_data_kwargs, do_resample=False, *args, **kwargs):
-=======
     """Distributed manager will place all tensors of any child models to a pre-assigned GPU device
     """
-    def __init__(self, devices, train_data_kwargs, validate_data_kwargs, *args, **kwargs):
->>>>>>> d273c95d
+    def __init__(self, devices, train_data_kwargs, validate_data_kwargs, do_resample=False, *args, **kwargs):
         self.devices = devices
         super().__init__(*args, **kwargs)
         assert devices is None or len(self.devices) == 1, "Only supports one GPU device currently"
@@ -421,11 +363,7 @@
                     # do any post processing,
                     # e.g. save child net, plot training history, plot scattered prediction.
                     if self.store_fn:
-<<<<<<< HEAD
-                        val_pred = model.predict(self._validation_data_gen)
-=======
                         val_pred = model.predict(self.validation_data, verbose=self.verbose)
->>>>>>> d273c95d
                         self.store_fn(
                             trial=trial,
                             model=model,
