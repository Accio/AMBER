# -*- coding: UTF-8 -*-

"""Reward function for processing a train child model

Reward function takes in trained model and validation data as input, returns reward
"""

# Author: ZZJ
# Initial date : Nov. 18, 2018
# Last update : Aug. 17, 2020

import numpy as np
import copy
from .commonOps import unpack_data
from ..utils.io import read_history


class Reward:
    def __init__(self, *args, **kwargs):
        raise NotImplemented("Abstract method.")

    def __call__(self, model, data, *args, **kwargs):
        raise NotImplemented("Abstract method.")


class KnowledgeReward(Reward):
    """DOCSTRING: To be added after it's thoroughly tested

    Parameters
    ----------
    knowledge_function
    Lambda
    loss_c
    knowledge_c
    """

    def __init__(self, knowledge_function, Lambda, loss_c=None, knowledge_c=None):
        self.knowledge_function = knowledge_function
        self.Lambda = Lambda
        self.loss_c = float(loss_c) if loss_c is not None else None
        self.knowledge_c = float(knowledge_c) if knowledge_c is not None else None

    def __call__(self, model, data, **kwargs):
        X, y = data
        loss_and_metrics = model.evaluate(X, y)
        # Loss function values will always be the first value
        if type(loss_and_metrics) in (list, tuple):
            L = loss_and_metrics[0]
        else:
            L = loss_and_metrics
            loss_and_metrics = [loss_and_metrics]
        K = self.knowledge_function(model=model, data=data, **kwargs)
        reward_metrics = {'knowledge': K}
        # return -(L + self.Lambda * K), loss_and_metrics, reward_metrics
        if self.loss_c is None:
            L = - L
        else:
            L = self.loss_c / L
        if self.knowledge_c is None:
            K = - K
        else:
            K = self.knowledge_c / K
        return L + self.Lambda * K, loss_and_metrics, reward_metrics


class LossReward(Reward):
    """The most basic reward function; returns negative loss as rewards
    """

    def __init__(self, validation_steps=None, *args, **kwargs):
        self.knowledge_function = None
        self.validation_steps = validation_steps
        self.c = 1.

    def __call__(self, model, data, *args, **kwargs):
        X, y = unpack_data(data)
<<<<<<< HEAD
        loss_and_metrics = model.evaluate(X, y, steps=self.validation_steps)
=======
        loss_and_metrics = model.evaluate(X, y, verbose=0)
>>>>>>> 92594798
        # Loss function values will always be the first value
        if type(loss_and_metrics) is list:
            L = loss_and_metrics[0]
        elif type(loss_and_metrics) is dict:
            L = loss_and_metrics['val_loss']
            loss_and_metrics = [L]
        elif isinstance(loss_and_metrics, float):
            L = loss_and_metrics
            loss_and_metrics = [loss_and_metrics]
        else:
            raise Exception("Cannot understand return type of model.evaluate; got %s" % type(loss_and_metrics))
        return -L, loss_and_metrics, None
    # return self.c/L, loss_and_metrics, None


class LossAucReward(Reward):
    """Reward function for evaluating AUC as reward

    This reward function employs a scorer to evaluate a trained model's prediction. Scorers can be parsed as strings for
    AUROC and AUPR; or a callable function that takes ``y_true`` and ``y_score`` as input arguments.

    In the case of multi-tasking, the average scorer outputs across all tasks will be returned as the reward.

    Parameters
    ----------
    method : str or callable
        The method to use to implement scorer. If is string, expects either "auc"/"auroc" or "aupr"/"auprc". Otherwise
        must be callable (see details in Example). Default is "auc".

    knowledge_function : amber.objective
        The augmented rewards for considering additional biological knowledge and how consistent the trained model is.
        Default is None.

    Lambda : float
        The weight of augmented knowledge reward, compared to regular validation data-based loss as 1.

    loss_c : float or None
        If is None, return the negative loss as is. A constant to scale loss reward, if specified. Default is None.

    knowledge_c : float or None
        If is None, return the knowledge reward as is. A constant to scale knowledge reward, if specified. Default is None.


    Examples
    --------
    Constructing the reward function for AUPR on the basis of validation data::

        >>> from amber.architect.reward import LossAucReard
        >>> reward_fn = LossAucReward(method="aupr")
        >>> reward_fn(model, val_data)

    Alternatively, use the spearman correlation instead of AUPR for regression tasks::

        >>> from amber.architect.reward import LossAucReard
        >>> import scipy.stats as ss
        >>> reward_fn = LossAucReward(method=lambda y_true, y_score: ss.spearmanr(y_true, y_score).correlation)
        >>> reward_fn(model, val_data)
    """
    def __init__(self, method='auc', knowledge_function=None, Lambda=1, loss_c=None, knowledge_c=None, *args, **kwargs):
        if method == 'auc' or method == 'auroc':
            from sklearn.metrics import roc_auc_score
            self.scorer = roc_auc_score
        elif method == 'aupr' or method == 'auprc':
            from sklearn.metrics import average_precision_score
            self.scorer = average_precision_score
        elif callable(method):
            self.scorer = method
        else:
            raise Exception("cannot understand scorer method: %s" % method)
        self.knowledge_function = knowledge_function
        self.Lambda = Lambda
        self.loss_c = float(loss_c) if loss_c is not None else None
        self.knowledge_c = float(knowledge_c) if knowledge_c is not None else None
        self.pred = kwargs.pop('pred', None)

    def __call__(self, model, data, *args, **kwargs):
        X, y = unpack_data(data, unroll_generator_y=True)
        if self.pred is None:
            pred = model.predict(X)
        else:
            pred = self.pred
        auc_list = []
        if type(y) is not list:
            y = [y]
        if type(pred) is not list:
            pred = [pred]
        for i in range(len(y)):
            tmp = []
            if len(y[i].shape) == 1: y[i] = np.expand_dims(y[i], axis=-1)
            if len(pred[i].shape) == 1: pred[i] = np.expand_dims(pred[i], axis=-1)
            for j in range(y[i].shape[1]):
                try:
                    score = self.scorer(y_true=y[i][:, j], y_score=pred[i][:, j])
                    tmp.append(score)
                except ValueError:  # only one-class present
                    pass
            auc_list.append(tmp)
        L = np.nanmean(np.concatenate(auc_list, axis=0))
        self.auc_list = auc_list
        # metrics = [np.median(x) for x in auc_list]
        # loss_and_metrics = [L] + metrics
        if self.knowledge_function is not None:
            K = self.knowledge_function(model, data)
            if self.knowledge_c is not None:
                old_K = K
                K = old_K / self.knowledge_c
        else:
            K = 0
        if self.loss_c is not None:
            old_L = L
            L = old_L / self.loss_c
        reward = L + self.Lambda * K
        loss_and_metrics = [L]
        reward_metrics = {'knowledge': K}
        return reward, loss_and_metrics, reward_metrics
    
    def min(self, data):
        """For dealing with non-valid model"""
        X, y = unpack_data(data, unroll_generator_y=True)
        if type(y) is not list: y = [y]
        pred = copy.deepcopy(y)
        _ = [np.random.shuffle(p) for p in pred]
        self.pred = pred
        reward, loss_and_metrics, reward_metrics = self.__call__(None, (X,y))
        self.pred = None  # release self.pred after use
        return reward, loss_and_metrics, reward_metrics


def MockReward(train_history_list, metric, stringify_states, metric_name_dict, Lambda=1.):
    """MockReward is a resampler from a train history

    MockReward returns a callable reward function that works similarly to a real one : takes in an architecture sequence,
    and return its reward signals. However, the rewards are all pre-computed in the train history files instead of training
    from scratch, which is useful for fast benchmarking of architecture searching algorithms

    Parameters
    ----------
    train_history_list : list of strings
        A list of file paths to train history files

    metric : list or set
        A specified subset of metrices to return

    stringify_states : bool
        If true, will expect the architecture sequence to be categorically encoded and use it to stringify according to
        the given model space.

    metric_name_dict : dict
        A dictionary mapping metric name (keys) to their indices (values)

    Lambda : float
        The weight for augmented reward, compared to the loss-derived reward on the basis of validation data has a weight
        of 1.

    Returns
    -------
    reward_fn : callable
        A callable reward function

    See Also
    ---------
    amber.architect.reward.LossReward : A regular loss-based reward function
    """
    train_history_df = read_history(train_history_list, metric_name_dict=metric_name_dict)

    def get_mock_reward(model_states, train_history_df, metric, stringify_states=False):
        if stringify_states:
            model_states_ = [str(x) for x in model_states]
        else:
            model_states_ = model_states
        idx_bool = np.array([train_history_df['L%i' % (i + 1)] == model_states_[i] for i in range(len(model_states_))])
        index = np.apply_along_axis(func1d=lambda x: all(x), axis=0, arr=idx_bool)
        if np.sum(index) == 0:
            idx = train_history_df['loss'].idxmax()
            return train_history_df[metric].iloc[idx]
        else:
            # mu, sd = np.mean(train_history_df[metric].iloc[index]), np.std(train_history_df[metric].iloc[index])
            return train_history_df[metric].iloc[np.random.choice(np.where(index)[0])]

    def reward_fn(model_states, *args, **kwargs):
        mock_reward = get_mock_reward(model_states, train_history_df, metric, stringify_states)
        this_reward = -(mock_reward['loss'] + Lambda * mock_reward['knowledge'])
        loss_and_metrics = [mock_reward['loss']] + [mock_reward[x] for x in metric if x != 'loss' and x != 'knowledge']
        reward_metrics = {'knowledge': mock_reward['knowledge']}
        return this_reward, loss_and_metrics, reward_metrics

    return reward_fn<|MERGE_RESOLUTION|>--- conflicted
+++ resolved
@@ -74,11 +74,7 @@
 
     def __call__(self, model, data, *args, **kwargs):
         X, y = unpack_data(data)
-<<<<<<< HEAD
-        loss_and_metrics = model.evaluate(X, y, steps=self.validation_steps)
-=======
-        loss_and_metrics = model.evaluate(X, y, verbose=0)
->>>>>>> 92594798
+        loss_and_metrics = model.evaluate(X, y, steps=self.validation_steps, verbose=0)
         # Loss function values will always be the first value
         if type(loss_and_metrics) is list:
             L = loss_and_metrics[0]
