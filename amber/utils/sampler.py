--- conflicted
+++ resolved
@@ -441,14 +441,10 @@
             )
         self.batch_size = batch_size
         self.shuffle = shuffle
-<<<<<<< HEAD
         self.index = None
         self._index_initialized = False
         self.resample = resample
-=======
-        self.index = numpy.arange(len(self.examples))
         self.total_batches = len(self)
->>>>>>> 327dc173
 
     def __len__(self):
         """Number of examples available.
